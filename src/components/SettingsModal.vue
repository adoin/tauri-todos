<script setup lang="ts">
import { ElButton, ElColorPicker, ElDialog, ElForm, ElFormItem, ElInput, ElMessage, ElMessageBox, ElOption, ElSelect, ElSlider, ElSwitch } from 'element-plus'
import { ref } from 'vue'
import { useAppStore } from '../store/app'
import { useTodoStore } from '../store/todo'
import DatabaseConfigModal from './DatabaseConfigModal.vue'

const appStore = useAppStore()
const todoStore = useTodoStore()
<<<<<<< HEAD

// 数据库配置模态框状态
const isDatabaseConfigOpen = ref(false)

=======
const predefineColors = [
  '#ff4500',
  '#ff8c00',
  '#ffd700',
  '#90ee90',
  '#00ced1',
  '#1e90ff',
  '#c71585',
  'rgba(255, 69, 0, 0.68)',
  'rgb(255, 120, 0)',
  'hsv(51, 100, 98)',
  'hsva(120, 40, 94, 0.5)',
  'hsl(181, 100%, 37%)',
  'hsla(209, 100%, 56%, 0.73)',
  '#c7158577',
]
>>>>>>> ef526c9f
function closeSettings() {
  appStore.closeSettings()
}

// 待办事项设置相关方法
async function updateArchiveDays(value: number | number[]) {
  const val = Array.isArray(value) ? value[0] : value
  await todoStore.updateSettings({ archiveDays: val })
}

async function updateTodoColor(colorKey: string, color: string | null) {
  if (color) {
    const colors = { ...todoStore.settings.colors, [colorKey]: color }
    await todoStore.updateSettings({ colors })
  }
}

async function clearArchivedTodos() {
  try {
    await ElMessageBox.confirm('确认清空所有归档历史？此操作不可撤销。', '确认清空', {
      confirmButtonText: '确定',
      cancelButtonText: '取消',
      type: 'warning',
    })
    await todoStore.clearArchivedTodos()
    ElMessage.success('归档历史已清空')
  }
  catch {
    // 用户取消操作
  }
}

async function resetColorsToDefault() {
  try {
    await ElMessageBox.confirm('确认将所有颜色设置恢复为默认值？', '确认重置', {
      confirmButtonText: '确定',
      cancelButtonText: '取消',
      type: 'warning',
    })
    await todoStore.resetColorsToDefault()
    ElMessage.success('颜色设置已恢复为默认值')
  }
  catch {
    // 用户取消操作
  }
}

function updateOpacity(value: number | number[]) {
  const val = Array.isArray(value) ? value[0] : value
  appStore.updateWindowConfig({ opacity: val })
}

function updateBorderRadius(value: number | number[]) {
  const val = Array.isArray(value) ? value[0] : value
  appStore.updateWindowConfig({ borderRadius: val })
}

function updateBorderWidth(value: number | number[]) {
  const val = Array.isArray(value) ? value[0] : value
  appStore.updateWindowConfig({ borderWidth: val })
}

function updateBorderColor(color: string | null) {
  if (color) {
    appStore.updateWindowConfig({ borderColor: color })
  }
}

// 数据库同步相关方法
function openDatabaseConfig() {
  isDatabaseConfigOpen.value = true
}

function onSyncCompleted(result: any) {
  console.log('同步完成:', result)
  // 可以在这里添加同步完成后的处理逻辑
}
</script>

<template>
  <ElDialog v-model="appStore.isSettingsOpen" title="Ton 设置" width="500px" :before-close="closeSettings">
    <div
      class="max-h-96 overflow-y-auto pr-2 scrollbar-thin scrollbar-thumb-gray-300 scrollbar-track-gray-100 hover:scrollbar-thumb-gray-400"
    >
      <ElForm label-width="160px" label-position="left">
        <!-- 外观设置 -->
        <div class="mb-6">
          <h3 class="text-lg font-semibold mb-4 pb-2 border-b border-gray-200">
            外观设置
          </h3>

          <ElFormItem label="窗口不透明度">
            <div class="flex items-center gap-3 w-full">
              <ElSlider
                v-model="appStore.windowConfig.opacity" :min="0.1" :max="1" :step="0.1"
                :format-tooltip="(val: number) => `${Math.round(val * 100)}%`" style="flex: 1"
                @change="updateOpacity"
              />
              <span class="text-sm text-gray-500 min-w-12">{{ Math.round(appStore.windowConfig.opacity * 100) }}%</span>
            </div>
          </ElFormItem>

          <ElFormItem label="圆角半径">
            <div class="flex items-center gap-3">
              <ElInput
                v-model.number="appStore.windowConfig.borderRadius"
                type="number"
                :min="0"
                :max="20"
                style="width: 120px"
                @change="(value: string) => updateBorderRadius(Number(value))"
              />
              <span class="text-sm text-gray-500">px</span>
            </div>
          </ElFormItem>

          <ElFormItem label="边框宽度">
            <div class="flex items-center gap-3">
              <ElInput
                v-model.number="appStore.windowConfig.borderWidth"
                type="number"
                :min="0"
                :max="5"
                style="width: 120px"
                @change="(value: string) => updateBorderWidth(Number(value))"
              />
              <span class="text-sm text-gray-500">px</span>
            </div>
          </ElFormItem>
        </div>

        <!-- 待办事项设置 -->
        <div class="mb-6">
          <h3 class="text-lg font-semibold mb-4 pb-2 border-b border-gray-200">
            待办事项设置
          </h3>

          <ElFormItem label="归档时间（天）">
            <div class="flex items-center gap-3">
              <ElInput
                v-model.number="todoStore.settings.archiveDays"
                type="number"
                :min="1"
                :max="365"
                style="width: 120px"
                @change="(value: string) => updateArchiveDays(Number(value))"
              />
              <span class="text-sm text-gray-500">天</span>
            </div>
          </ElFormItem>

          <ElFormItem label="清除归档历史">
            <ElButton type="danger" size="small" @click="clearArchivedTodos">
              清空历史
            </ElButton>
          </ElFormItem>
        </div>

        <!-- 颜色主题设置 -->
        <div class="mb-6">
          <h3 class="text-lg font-semibold mb-4 pb-2 border-b border-gray-200">
            颜色主题
          </h3>

          <ElFormItem label="正常状态">
            <ElColorPicker
              show-alpha
              :predefine="predefineColors"
              :model-value="todoStore.settings.colors.normal"
              @change="(color: string | null) => updateTodoColor('normal', color)"
            />
          </ElFormItem>

          <ElFormItem label="警告状态（24小时内）">
            <ElColorPicker
              show-alpha
              :predefine="predefineColors"
              :model-value="todoStore.settings.colors.warning"
              @change="(color: string | null) => updateTodoColor('warning', color)"
            />
          </ElFormItem>

          <ElFormItem label="紧急状态（1小时内）">
            <ElColorPicker
              show-alpha
              :predefine="predefineColors"
              :model-value="todoStore.settings.colors.urgent"
              @change="(color: string | null) => updateTodoColor('urgent', color)"
            />
          </ElFormItem>

          <ElFormItem label="已完成">
            <ElColorPicker
              show-alpha
              :predefine="predefineColors"
              :model-value="todoStore.settings.colors.completed"
              @change="(color: string | null) => updateTodoColor('completed', color)"
            />
          </ElFormItem>

          <ElFormItem label="背景颜色">
            <ElColorPicker
              show-alpha
              :predefine="predefineColors"
              :model-value="todoStore.settings.colors.background"
              @change="(color: string | null) => updateTodoColor('background', color)"
            />
          </ElFormItem>

          <ElFormItem label="边框颜色">
            <ElColorPicker
              show-alpha
              :predefine="predefineColors"
              :model-value="todoStore.settings.colors.border"
              @change="(color: string | null) => updateTodoColor('border', color)"
            />
          </ElFormItem>

          <ElFormItem label="窗口边框颜色">
            <ElColorPicker
              v-model="appStore.windowConfig.borderColor" show-alpha
              :predefine="predefineColors" @change="updateBorderColor"
            />
          </ElFormItem>

          <ElFormItem label="重置颜色">
            <ElButton type="warning" size="small" @click="resetColorsToDefault">
              恢复默认颜色
            </ElButton>
          </ElFormItem>
        </div>

        <!-- 数据同步设置 -->
        <div class="mb-6">
          <h3 class="text-lg font-semibold mb-4 pb-2 border-b border-gray-200">
            数据同步
          </h3>

          <ElFormItem label="MySQL 同步">
            <ElButton type="primary" @click="openDatabaseConfig">
              配置数据库同步
            </ElButton>
            <div class="text-sm text-gray-500 mt-1">
              配置 MySQL 数据库连接，实现多设备数据同步
            </div>
          </ElFormItem>
        </div>

        <!-- 行为设置 -->
        <div class="mb-6">
          <h3 class="text-lg font-semibold mb-4 pb-2 border-b border-gray-200">
            行为设置
          </h3>

          <ElFormItem label="背景模式">
            <div class="flex items-center gap-2">
              <ElSwitch v-model="appStore.isTransparent" />
              <span class="text-sm text-gray-600">
                {{ appStore.isTransparent ? '透明背景' : '纯色背景' }}
              </span>
            </div>
          </ElFormItem>

          <ElFormItem label="界面语言">
            <ElSelect v-model="appStore.locale" style="width: 200px" @change="appStore.updateLocale">
              <ElOption label="中文" value="zh-cn" />
              <ElOption label="English" value="en" />
            </ElSelect>
          </ElFormItem>
        </div>
      </ElForm>
    </div>

    <template #footer>
      <div class="flex justify-end gap-3">
        <ElButton @click="closeSettings">
          取消
        </ElButton>
        <ElButton type="primary" @click="closeSettings">
          确定
        </ElButton>
      </div>
    </template>
  </ElDialog>

  <!-- 数据库配置模态框 -->
  <DatabaseConfigModal
    v-model="isDatabaseConfigOpen"
    @sync-completed="onSyncCompleted"
  />
</template><|MERGE_RESOLUTION|>--- conflicted
+++ resolved
@@ -7,12 +7,10 @@
 
 const appStore = useAppStore()
 const todoStore = useTodoStore()
-<<<<<<< HEAD
 
 // 数据库配置模态框状态
 const isDatabaseConfigOpen = ref(false)
 
-=======
 const predefineColors = [
   '#ff4500',
   '#ff8c00',
@@ -29,7 +27,6 @@
   'hsla(209, 100%, 56%, 0.73)',
   '#c7158577',
 ]
->>>>>>> ef526c9f
 function closeSettings() {
   appStore.closeSettings()
 }
