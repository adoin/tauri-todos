<script setup lang="ts">
<<<<<<< HEAD
import { ElButton, ElColorPicker, ElDialog, ElForm, ElFormItem, ElInput, ElMessage, ElMessageBox, ElOption, ElSelect, ElSlider, ElSwitch } from 'element-plus'
import { ref } from 'vue'
=======
import { ElButton, ElColorPicker, ElDialog, ElForm, ElFormItem, ElInput, ElMessage, ElMessageBox, ElOption, ElSelect, ElSwitch } from 'element-plus'
>>>>>>> 9ce88df3
import { useAppStore } from '../store/app'
import { useTodoStore } from '../store/todo'
import DatabaseConfigModal from './DatabaseConfigModal.vue'

const appStore = useAppStore()
const todoStore = useTodoStore()

// 数据库配置模态框状态
const isDatabaseConfigOpen = ref(false)

const predefineColors = [
  '#ff4500',
  '#ff8c00',
  '#ffd700',
  '#90ee90',
  '#00ced1',
  '#1e90ff',
  '#c71585',
  'rgba(255, 69, 0, 0.68)',
  'rgb(255, 120, 0)',
  'hsv(51, 100, 98)',
  'hsva(120, 40, 94, 0.5)',
  'hsl(181, 100%, 37%)',
  'hsla(209, 100%, 56%, 0.73)',
  '#c7158577',
]
function closeSettings() {
  appStore.closeSettings()
}

// 待办事项设置相关方法
async function updateArchiveDays(value: number | number[]) {
  const val = Array.isArray(value) ? value[0] : value
  await appStore.updateAppSettings({ archiveDays: val })
}

async function updateTodoColor(colorKey: string, color: string | null) {
  if (color) {
    const colors = { ...appStore.appSettings.colors, [colorKey]: color }
    await appStore.updateAppSettings({ colors })
  }
}

async function clearArchivedTodos() {
  try {
    await ElMessageBox.confirm('确认清空所有归档历史？此操作不可撤销。', '确认清空', {
      confirmButtonText: '确定',
      cancelButtonText: '取消',
      type: 'warning',
    })
    await todoStore.clearArchivedTodos()
    ElMessage.success('归档历史已清空')
  }
  catch {
    // 用户取消操作
  }
}

async function resetColorsToDefault() {
  try {
    await ElMessageBox.confirm('确认将所有颜色设置恢复为默认值？', '确认重置', {
      confirmButtonText: '确定',
      cancelButtonText: '取消',
      type: 'warning',
    })
    await appStore.resetColorsToDefault()
    ElMessage.success('颜色设置已恢复为默认值')
  }
  catch {
    // 用户取消操作
  }
}

function updateBorderRadius(value: number | number[]) {
  const val = Array.isArray(value) ? value[0] : value
  appStore.updateWindowConfig({ borderRadius: val })
}

function updateBorderWidth(value: number | number[]) {
  const val = Array.isArray(value) ? value[0] : value
  appStore.updateWindowConfig({ borderWidth: val })
}

function updateBorderColor(color: string | null) {
  if (color) {
    appStore.updateWindowConfig({ borderColor: color })
  }
}

// 数据库同步相关方法
function openDatabaseConfig() {
  isDatabaseConfigOpen.value = true
}

function onSyncCompleted(result: any) {
  console.log('同步完成:', result)
  if (result.success) {
    // 关闭同步配置的弹窗
    isDatabaseConfigOpen.value = false
  }
}
</script>

<template>
  <ElDialog v-model="appStore.isSettingsOpen" title="Ton 设置" width="500px" :before-close="closeSettings">
    <div
      class="max-h-96 overflow-y-auto pr-2 scrollbar-thin scrollbar-thumb-gray-300 scrollbar-track-gray-100 hover:scrollbar-thumb-gray-400"
    >
      <ElForm label-width="160px" label-position="left">
        <!-- 外观设置 -->
        <div class="mb-6">
          <h3 class="text-lg font-semibold mb-4 pb-2 border-b border-gray-200">
            外观设置
          </h3>

          <ElFormItem label="圆角半径">
            <div class="flex items-center gap-3">
              <ElInput
                v-model.number="appStore.appSettings.windowConfig.borderRadius"
                type="number"
                :min="0"
                :max="20"
                style="width: 120px"
                @change="(value: string) => updateBorderRadius(Number(value))"
              />
              <span class="text-sm text-gray-500">px</span>
            </div>
          </ElFormItem>

          <ElFormItem label="边框宽度">
            <div class="flex items-center gap-3">
              <ElInput
                v-model.number="appStore.appSettings.windowConfig.borderWidth"
                type="number"
                :min="0"
                :max="5"
                style="width: 120px"
                placeholder="请输入边框宽度,0表示无边框"
                @change="(value: string) => updateBorderWidth(Number(value))"
              />
              <span class="text-sm text-gray-500">px</span>
            </div>
          </ElFormItem>
        </div>

        <!-- 待办事项设置 -->
        <div class="mb-6">
          <h3 class="text-lg font-semibold mb-4 pb-2 border-b border-gray-200">
            待办事项设置
          </h3>

          <ElFormItem label="归档时间（天）">
            <div class="flex items-center gap-3">
              <ElInput
                v-model.number="appStore.appSettings.archiveDays"
                type="number"
                :min="1"
                :max="365"
                style="width: 120px"
                @change="(value: string) => updateArchiveDays(Number(value))"
              />
              <span class="text-sm text-gray-500">天</span>
            </div>
          </ElFormItem>

          <ElFormItem label="清除归档历史">
            <ElButton type="danger" size="small" @click="clearArchivedTodos">
              清空历史
            </ElButton>
          </ElFormItem>
        </div>

        <!-- 颜色主题设置 -->
        <div class="mb-6">
          <h3 class="text-lg font-semibold mb-4 pb-2 border-b border-gray-200">
            颜色主题
          </h3>

          <ElFormItem label="正常状态">
            <ElColorPicker
              show-alpha
              :predefine="predefineColors"
              :model-value="appStore.appSettings.colors.normal"
              @change="(color: string | null) => updateTodoColor('normal', color)"
            />
          </ElFormItem>

          <ElFormItem label="警告状态（24小时内）">
            <ElColorPicker
              show-alpha
              :predefine="predefineColors"
              :model-value="appStore.appSettings.colors.warning"
              @change="(color: string | null) => updateTodoColor('warning', color)"
            />
          </ElFormItem>

          <ElFormItem label="紧急状态（1小时内）">
            <ElColorPicker
              show-alpha
              :predefine="predefineColors"
              :model-value="appStore.appSettings.colors.urgent"
              @change="(color: string | null) => updateTodoColor('urgent', color)"
            />
          </ElFormItem>

          <ElFormItem label="已完成">
            <ElColorPicker
              show-alpha
              :predefine="predefineColors"
              :model-value="appStore.appSettings.colors.completed"
              @change="(color: string | null) => updateTodoColor('completed', color)"
            />
          </ElFormItem>

          <ElFormItem label="背景颜色">
            <ElColorPicker
              show-alpha
              :predefine="predefineColors"
              :model-value="appStore.appSettings.colors.background"
              @change="(color: string | null) => updateTodoColor('background', color)"
            />
          </ElFormItem>

          <ElFormItem label="边框颜色">
            <ElColorPicker
              show-alpha
              :predefine="predefineColors"
              :model-value="appStore.appSettings.colors.border"
              @change="(color: string | null) => updateTodoColor('border', color)"
            />
          </ElFormItem>

          <ElFormItem label="窗口边框颜色">
            <ElColorPicker
              v-model="appStore.appSettings.windowConfig.borderColor" show-alpha
              :predefine="predefineColors" @change="updateBorderColor"
            />
          </ElFormItem>

          <ElFormItem label="重置颜色">
            <ElButton type="warning" size="small" @click="resetColorsToDefault">
              恢复默认颜色
            </ElButton>
          </ElFormItem>
        </div>

        <!-- 数据同步设置 -->
        <div class="mb-6">
          <h3 class="text-lg font-semibold mb-4 pb-2 border-b border-gray-200">
            数据同步
          </h3>

          <ElFormItem label="MySQL 同步">
            <ElButton type="primary" @click="openDatabaseConfig">
              配置数据库同步
            </ElButton>
            <div class="text-sm text-gray-500 mt-1">
              配置 MySQL 数据库连接，实现多设备数据同步
            </div>
          </ElFormItem>
        </div>

        <!-- 行为设置 -->
        <div class="mb-6">
          <h3 class="text-lg font-semibold mb-4 pb-2 border-b border-gray-200">
            行为设置
          </h3>

          <ElFormItem label="背景模式">
            <div class="flex items-center gap-2">
              <ElSwitch v-model="appStore.appSettings.isTransparent" />
              <span class="text-sm text-gray-600">
                {{ appStore.appSettings.isTransparent ? '透明背景' : '纯色背景' }}
              </span>
            </div>
          </ElFormItem>

          <ElFormItem label="界面语言">
            <ElSelect v-model="appStore.appSettings.locale" style="width: 200px" @change="appStore.updateLocale">
              <ElOption label="中文" value="zh-cn" />
              <ElOption label="English" value="en" />
            </ElSelect>
          </ElFormItem>
        </div>
      </ElForm>
    </div>

    <template #footer>
      <div class="flex justify-end gap-3">
        <ElButton @click="closeSettings">
          取消
        </ElButton>
        <ElButton type="primary" @click="closeSettings">
          确定
        </ElButton>
      </div>
    </template>
  </ElDialog>

  <!-- 数据库配置模态框 -->
  <DatabaseConfigModal
    v-model="isDatabaseConfigOpen"
    @sync-completed="onSyncCompleted"
  />
</template><|MERGE_RESOLUTION|>--- conflicted
+++ resolved
@@ -1,10 +1,6 @@
 <script setup lang="ts">
-<<<<<<< HEAD
-import { ElButton, ElColorPicker, ElDialog, ElForm, ElFormItem, ElInput, ElMessage, ElMessageBox, ElOption, ElSelect, ElSlider, ElSwitch } from 'element-plus'
+import { ElButton, ElColorPicker, ElDialog, ElForm, ElFormItem, ElInput, ElMessage, ElMessageBox, ElOption, ElSelect, ElSwitch } from 'element-plus'
 import { ref } from 'vue'
-=======
-import { ElButton, ElColorPicker, ElDialog, ElForm, ElFormItem, ElInput, ElMessage, ElMessageBox, ElOption, ElSelect, ElSwitch } from 'element-plus'
->>>>>>> 9ce88df3
 import { useAppStore } from '../store/app'
 import { useTodoStore } from '../store/todo'
 import DatabaseConfigModal from './DatabaseConfigModal.vue'
