<script setup lang="ts">
import type { PhysicalPosition, PhysicalSize } from '@tauri-apps/api/window'
import { invoke } from '@tauri-apps/api/core'
import { getCurrentWindow } from '@tauri-apps/api/window'
import { onMounted, onUnmounted, ref } from 'vue'
import { useAppStore } from '../store/app'
import { useTodoStore } from '../store/todo'
import SyncModal from './SyncModal.vue'
import TodoList from './TodoList.vue'

const appStore = useAppStore()
const todoStore = useTodoStore()
const isDragging = ref(false)
// const dragOffset = ref({ x: 0, y: 0 })
const windowElement = ref<HTMLElement>()
const showToolbarItems = ref(false)
<<<<<<< HEAD
const syncModalRef = ref<InstanceType<typeof SyncModal>>()
function handleMouseEnter() {
  appStore.toggleBorder(true)
}

function handleMouseLeave() {
  appStore.toggleBorder(false)
}
=======
>>>>>>> 9ce88df3

async function handleMouseDown(_event: MouseEvent) {
  // 只有在拖拽手柄上才处理拖拽，不阻止其他事件
  isDragging.value = true
  const window = getCurrentWindow()
  // 开始拖拽
  await window.startDragging()
}

let saveTimeout: ReturnType<typeof setTimeout> | null = null

function handleMouseUp() {
  const wasDragging = isDragging.value
  isDragging.value = false

  // 如果正在拖拽，延迟保存位置以避免过于频繁的保存
  if (wasDragging) {
    if (saveTimeout) {
      clearTimeout(saveTimeout)
    }

    saveTimeout = setTimeout(() => {
      saveWindowConfig()
      saveTimeout = null
    }, 500)
  }
}

function openSettings() {
  appStore.openSettings()
}

function exportData() {
  todoStore.exportTodos()
}

function importData() {
  const input = document.createElement('input')
  input.type = 'file'
  input.accept = '.json'
  input.onchange = (event) => {
    const file = (event.target as HTMLInputElement).files?.[0]
    if (file) {
      todoStore.importTodos(file)
    }
  }
  input.click()
}
function showSyncModal() {
  syncModalRef.value?.open()
}
async function saveWindowConfig() {
  try {
    const window = getCurrentWindow()
    const position = await window.outerPosition()
    const size = await window.outerSize()

    await invoke('save_window_config', {
      config: {
        x: position.x,
        y: position.y,
        width: size.width,
        height: size.height,
      },
    })
  }
  catch (error) {
    console.error('Failed to save window config:', error)
  }
}

async function loadWindowConfig() {
  try {
    const config = await invoke('load_window_config') as any
    // 设置窗口位置和尺寸
    const window = getCurrentWindow()

    // 使用 Physical 位置格式
    await window.setPosition({
      type: 'Physical',
      x: Math.round(config.x),
      y: Math.round(config.y),
    } as PhysicalPosition)

    // 使用 Physical 尺寸格式
    await window.setSize({
      type: 'Physical',
      width: Math.round(config.width),
      height: Math.round(config.height),
    } as PhysicalSize)

    // 窗口尺寸由Tauri直接管理，不需要更新store
  }
  catch (error) {
    console.error('Failed to load window config:', error)
  }
}

// 监听窗口尺寸变化
function handleWindowResize() {
  // 延迟保存以避免频繁保存
  if (saveTimeout) {
    clearTimeout(saveTimeout)
  }

  saveTimeout = setTimeout(() => {
    saveWindowConfig()
    saveTimeout = null
  }, 1000) // 窗口调整时延迟更长时间
}

// 监听鼠标事件
onMounted(async () => {
  document.addEventListener('mouseup', handleMouseUp)

  // 监听窗口尺寸变化
  const window = getCurrentWindow()
  window.listen('tauri://resize', handleWindowResize)

  // 监听托盘设置事件
  window.listen('open-settings', () => {
    appStore.openSettings()
  })
  // 加载窗口配置（位置和尺寸）
  await loadWindowConfig()
  // 加载应用状态（包含窗口配置和待办事项设置）
  await appStore.loadAppSettings()
})

onUnmounted(() => {
  document.removeEventListener('mouseup', handleMouseUp)

  // 清除定时器
  if (saveTimeout) {
    clearTimeout(saveTimeout)
    saveTimeout = null
  }
})
</script>

<template>
  <div
    ref="windowElement"
    class="relative backdrop-blur-10px transition-all duration-200 ease-in-out overflow-hidden floating-window"
  >
    <!-- 悬浮窗口内容 -->
    <div class="w-full h-full flex flex-col">
      <!-- 顶部工具栏 -->
      <div
        class="h-10 flex items-center justify-between px-3 transition-all duration-200 ease-in-out hover:bg-white/20 hover:backdrop-blur-5px hover:border-b hover:border-white/20 hover:rounded-t-lg"
        @mouseenter="showToolbarItems = true"
        @mouseleave="showToolbarItems = false"
      >
        <div class="flex-1 cursor-move select-none" @mousedown="handleMouseDown">
          <span
            class="text-base font-semibold text-gray-800 transition-opacity duration-300 ease-in-out"
            :class="showToolbarItems ? 'opacity-80' : 'opacity-0'"
          >
            Ton
          </span>
        </div>
        <div
          class="flex gap-2 transition-opacity duration-300 ease-in-out"
          :class="showToolbarItems ? 'opacity-100' : 'opacity-0'"
        >
          <button
            class="w-7 h-7 border-none rounded-md bg-white/30 text-gray-700 cursor-pointer flex items-center justify-center text-sm transition-all duration-200 ease-in-out backdrop-blur-5px hover:bg-white/50 hover:scale-105"
            title="导出数据"
            @click="exportData"
          >
            <svg xmlns="http://www.w3.org/2000/svg" width="16" height="16" viewBox="0 0 24 24"><path fill="currentColor" d="M8.71 7.71L11 5.41V15a1 1 0 0 0 2 0V5.41l2.29 2.3a1 1 0 0 0 1.42 0a1 1 0 0 0 0-1.42l-4-4a1 1 0 0 0-.33-.21a1 1 0 0 0-.76 0a1 1 0 0 0-.33.21l-4 4a1 1 0 1 0 1.42 1.42M21 14a1 1 0 0 0-1 1v4a1 1 0 0 1-1 1H5a1 1 0 0 1-1-1v-4a1 1 0 0 0-2 0v4a3 3 0 0 0 3 3h14a3 3 0 0 0 3-3v-4a1 1 0 0 0-1-1" /></svg>
          </button>
          <button
            class="w-7 h-7 border-none rounded-md bg-white/30 text-gray-700 cursor-pointer flex items-center justify-center text-sm transition-all duration-200 ease-in-out backdrop-blur-5px hover:bg-white/50 hover:scale-105"
            title="导入数据"
            @click="importData"
          >
            <svg xmlns="http://www.w3.org/2000/svg" width="16" height="16" viewBox="0 0 24 24"><path fill="currentColor" d="M21 14a1 1 0 0 0-1 1v4a1 1 0 0 1-1 1H5a1 1 0 0 1-1-1v-4a1 1 0 0 0-2 0v4a3 3 0 0 0 3 3h14a3 3 0 0 0 3-3v-4a1 1 0 0 0-1-1m-9.71 1.71a1 1 0 0 0 .33.21a.94.94 0 0 0 .76 0a1 1 0 0 0 .33-.21l4-4a1 1 0 0 0-1.42-1.42L13 12.59V3a1 1 0 0 0-2 0v9.59l-2.29-2.3a1 1 0 1 0-1.42 1.42Z" /></svg>
          </button>
          <button
            class="w-7 h-7 border-none rounded-md bg-white/30 text-gray-700 cursor-pointer flex items-center justify-center text-sm transition-all duration-200 ease-in-out backdrop-blur-5px hover:bg-white/50 hover:scale-105"
            title="同步"
            @click="showSyncModal"
          >
            <svg xmlns="http://www.w3.org/2000/svg" width="16" height="16" viewBox="0 0 24 24"><path fill="currentColor" d="M13.03 18c.05.7.21 1.38.47 2h-7c-1.5 0-2.81-.5-3.89-1.57C1.54 17.38 1 16.09 1 14.58q0-1.95 1.17-3.48C3.34 9.57 4 9.43 5.25 9.15c.42-1.53 1.25-2.77 2.5-3.72S10.42 4 12 4c1.95 0 3.6.68 4.96 2.04S19 9.05 19 11h.1c-.74.07-1.45.23-2.1.5V11c0-1.38-.5-2.56-1.46-3.54C14.56 6.5 13.38 6 12 6s-2.56.5-3.54 1.46C7.5 8.44 7 9.62 7 11h-.5c-.97 0-1.79.34-2.47 1.03c-.69.68-1.03 1.5-1.03 2.47s.34 1.79 1.03 2.5c.68.66 1.5 1 2.47 1zM19 13.5V12l-2.25 2.25L19 16.5V15a2.5 2.5 0 0 1 2.5 2.5c0 .4-.09.78-.26 1.12l1.09 1.09c.42-.63.67-1.39.67-2.21c0-2.21-1.79-4-4-4m0 6.5a2.5 2.5 0 0 1-2.5-2.5c0-.4.09-.78.26-1.12l-1.09-1.09c-.42.63-.67 1.39-.67 2.21c0 2.21 1.79 4 4 4V23l2.25-2.25L19 18.5z" /></svg>
          </button>
          <button
            class="w-7 h-7 border-none rounded-md bg-white/30 text-gray-700 cursor-pointer flex items-center justify-center text-sm transition-all duration-200 ease-in-out backdrop-blur-5px hover:bg-white/50 hover:scale-105"
            title="设置"
            @click="openSettings"
          >
            <svg xmlns="http://www.w3.org/2000/svg" width="16" height="16" viewBox="0 0 24 24"><path fill="currentColor" fill-rule="evenodd" d="M12.563 3.2h-1.126l-.645 2.578l-.647.2a6.3 6.3 0 0 0-1.091.452l-.599.317l-2.28-1.368l-.796.797l1.368 2.28l-.317.598a6.3 6.3 0 0 0-.453 1.091l-.199.647l-2.578.645v1.126l2.578.645l.2.647q.173.568.452 1.091l.317.599l-1.368 2.28l.797.796l2.28-1.368l.598.317q.523.278 1.091.453l.647.199l.645 2.578h1.126l.645-2.578l.647-.2a6.3 6.3 0 0 0 1.091-.452l.599-.317l2.28 1.368l.796-.797l-1.368-2.28l.317-.598q.278-.523.453-1.091l.199-.647l2.578-.645v-1.126l-2.578-.645l-.2-.647a6.3 6.3 0 0 0-.452-1.091l-.317-.599l1.368-2.28l-.797-.796l-2.28 1.368l-.598-.317a6.3 6.3 0 0 0-1.091-.453l-.647-.199zm2.945 2.17l1.833-1.1a1 1 0 0 1 1.221.15l1.018 1.018a1 1 0 0 1 .15 1.221l-1.1 1.833q.33.62.54 1.3l2.073.519a1 1 0 0 1 .757.97v1.438a1 1 0 0 1-.757.97l-2.073.519q-.21.68-.54 1.3l1.1 1.833a1 1 0 0 1-.15 1.221l-1.018 1.018a1 1 0 0 1-1.221.15l-1.833-1.1q-.62.33-1.3.54l-.519 2.073a1 1 0 0 1-.97.757h-1.438a1 1 0 0 1-.97-.757l-.519-2.073a7.5 7.5 0 0 1-1.3-.54l-1.833 1.1a1 1 0 0 1-1.221-.15L4.42 18.562a1 1 0 0 1-.15-1.221l1.1-1.833a7.5 7.5 0 0 1-.54-1.3l-2.073-.519A1 1 0 0 1 2 12.72v-1.438a1 1 0 0 1 .757-.97l2.073-.519q.21-.68.54-1.3L4.27 6.66a1 1 0 0 1 .15-1.221L5.438 4.42a1 1 0 0 1 1.221-.15l1.833 1.1q.62-.33 1.3-.54l.519-2.073A1 1 0 0 1 11.28 2h1.438a1 1 0 0 1 .97.757l.519 2.073q.68.21 1.3.54zM12 14.8a2.8 2.8 0 1 0 0-5.6a2.8 2.8 0 0 0 0 5.6m0 1.2a4 4 0 1 1 0-8a4 4 0 0 1 0 8" /></svg>
          </button>
        </div>
      </div>

      <!-- 主要内容区域 -->
      <div class="flex-1 p-0 flex flex-col bg-white/5 rounded-b-lg overflow-hidden">
        <TodoList />
      </div>
    </div>

    <!-- 同步模态框 -->
    <SyncModal ref="syncModalRef" />
  </div>
</template>

<style scoped>
.floating-window {
  width: 100%;
  height: 100%;
  border-radius: var(--window-border-radius, 8px);
  border: var(--window-border-width, 2px) solid var(--window-border-color, #3b82f6);
  background-color: var(--window-background, transparent);
}
</style><|MERGE_RESOLUTION|>--- conflicted
+++ resolved
@@ -11,20 +11,9 @@
 const appStore = useAppStore()
 const todoStore = useTodoStore()
 const isDragging = ref(false)
-// const dragOffset = ref({ x: 0, y: 0 })
 const windowElement = ref<HTMLElement>()
 const showToolbarItems = ref(false)
-<<<<<<< HEAD
 const syncModalRef = ref<InstanceType<typeof SyncModal>>()
-function handleMouseEnter() {
-  appStore.toggleBorder(true)
-}
-
-function handleMouseLeave() {
-  appStore.toggleBorder(false)
-}
-=======
->>>>>>> 9ce88df3
 
 async function handleMouseDown(_event: MouseEvent) {
   // 只有在拖拽手柄上才处理拖拽，不阻止其他事件
